# Copyright (c) Meta Platforms, Inc. and affiliates.
#
# This source code is licensed under both the MIT license found in the
# LICENSE-MIT file in the root directory of this source tree and the Apache
# License, Version 2.0 found in the LICENSE-APACHE file in the root directory
# of this source tree.

load("@prelude//:paths.bzl", "paths")
load("@prelude//cxx:cxx_toolchain_types.bzl", "CxxPlatformInfo", "CxxToolchainInfo")
load(
    ":compile.bzl",
    "CxxSrcCompileCommand",  # @unused Used as a type
)
load(":cxx_context.bzl", "get_cxx_toolchain_info")

# Provider that exposes the compilation database information
CxxCompilationDbInfo = provider(fields = {
    "info": "A map of the file (an \"artifact.type\") to its corresponding \"CxxSrcCompileCommand\"",
    "platform": "platform for this compilation database",
    "toolchain": "toolchain for this compilation database",
})

def make_compilation_db_info(src_compile_cmds: list[CxxSrcCompileCommand.type], toolchainInfo: CxxToolchainInfo.type, platformInfo: CxxPlatformInfo.type) -> CxxCompilationDbInfo.type:
    info = {}
    for src_compile_cmd in src_compile_cmds:
        info.update({src_compile_cmd.src: src_compile_cmd})

    return CxxCompilationDbInfo(info = info, toolchain = toolchainInfo, platform = platformInfo)

def create_compilation_database(
        ctx: AnalysisContext,
        src_compile_cmds: list[CxxSrcCompileCommand.type],
        indentifier: str) -> DefaultInfo.type:
    mk_comp_db = get_cxx_toolchain_info(ctx).mk_comp_db[RunInfo]

    # Generate the per-source compilation DB entries.
    entries = {}
    other_outputs = []

    for src_compile_cmd in src_compile_cmds:
        cdb_path = paths.join(indentifier, "__comp_db__", src_compile_cmd.src.short_path + ".comp_db.json")
        if cdb_path not in entries:
            entry = ctx.actions.declare_output(cdb_path)
            cmd = cmd_args(mk_comp_db)
            cmd.add("gen")
            cmd.add(cmd_args(entry.as_output(), format = "--output={}"))
            cmd.add(src_compile_cmd.src.basename)
            cmd.add(cmd_args(src_compile_cmd.src).parent())
            cmd.add("--")
            cmd.add(src_compile_cmd.cxx_compile_cmd.base_compile_cmd)
            cmd.add(src_compile_cmd.cxx_compile_cmd.argsfile.cmd_form)
            cmd.add(src_compile_cmd.args)
            entry_identifier = paths.join(indentifier, src_compile_cmd.src.short_path)
            ctx.actions.run(cmd, category = "cxx_compilation_database", identifier = entry_identifier)

            # Add all inputs the command uses to runtime files.
            other_outputs.append(cmd)
            entries[cdb_path] = entry

    content = cmd_args()
    for v in entries.values():
        content.add(v)

    argfile = ctx.actions.declare_output("comp_db.argsfile")
    ctx.actions.write(argfile.as_output(), content)

    # Merge all entries into the actual compilation DB.
    db = ctx.actions.declare_output(paths.join(indentifier, "compile_commands.json"))
    cmd = cmd_args(mk_comp_db)
    cmd.add("merge")
    cmd.add(cmd_args(db.as_output(), format = "--output={}"))
<<<<<<< HEAD
    cmd.add(cmd_args(argfile, format = "@{}"))
    cmd.hidden(entries.values())
    ctx.actions.run(cmd, category = "cxx_compilation_database_merge")
=======
    cmd.add(entries.values())
    ctx.actions.run(cmd, category = "cxx_compilation_database_merge", identifier = indentifier)
>>>>>>> f014edff

    return DefaultInfo(default_output = db, other_outputs = other_outputs)<|MERGE_RESOLUTION|>--- conflicted
+++ resolved
@@ -69,13 +69,8 @@
     cmd = cmd_args(mk_comp_db)
     cmd.add("merge")
     cmd.add(cmd_args(db.as_output(), format = "--output={}"))
-<<<<<<< HEAD
     cmd.add(cmd_args(argfile, format = "@{}"))
     cmd.hidden(entries.values())
-    ctx.actions.run(cmd, category = "cxx_compilation_database_merge")
-=======
-    cmd.add(entries.values())
     ctx.actions.run(cmd, category = "cxx_compilation_database_merge", identifier = indentifier)
->>>>>>> f014edff
 
     return DefaultInfo(default_output = db, other_outputs = other_outputs)